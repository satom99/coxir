defmodule Coxir.Struct.Message do
  @moduledoc """
  Defines methods used to interact with channel messages.

  Refer to [this](https://discord.com/developers/docs/resources/channel#message-object)
  for a list of fields and a broader documentation.

  In addition, the following fields are also embedded.
  - `guild` - a guild object
  - `channel` - a channel object
  """
  @type message :: map

  use Coxir.Struct

  alias Coxir.Struct.{User, Guild, Channel}

  def pretty(struct) do
    struct
    |> replace(:author, &User.get/1)
    |> replace(:guild_id, &Guild.get/1)
    |> replace(:channel_id, &Channel.get/1)
  end

  @doc """
  Replies to a given message.

  Refer to `Coxir.Struct.Channel.send_message/2` for more information.
  """
  @spec reply(message, String.t | Enum.t) :: map

  def reply(%{channel_id: channel}, content),
    do: Channel.send_message(channel, content)

  @doc """
  Modifies a given message.

  Returns a message object upon success
  or a map containing error information.

  #### Content
  Either a string or an enumerable with
  the fields listed below.
  - `content` - the message contents (up to 2000 characters)
  - `embed` - embedded rich content, refer to
    [this](https://discord.com/developers/docs/resources/channel#embed-object)
  """
  @spec edit(message, String.t | Enum.t) :: map

  def edit(%{id: id, channel_id: channel}, content) do
    content = \
    cond do
      is_binary(content) ->
        %{content: content}
      true ->
        content
    end
    API.request(:patch, "channels/#{channel}/messages/#{id}", content)
    |> pretty
  end

  @doc """
  Deletes a given message.

  Returns the atom `:ok` upon success
  or a map containing error information.
  """
  @spec delete(message) :: :ok | map

  def delete(%{id: id, channel_id: channel}) do
    API.request(:delete, "channels/#{channel}/messages/#{id}")
  end

  @doc """
  Pins a given message.

  Returns the atom `:ok` upon success
  or a map containing error information.
  """
  @spec pin(message) :: :ok | map

  def pin(%{id: id, channel_id: channel}) do
    API.request(:put, "channels/#{channel}/pins/#{id}")
  end

  @doc """
  Unpins a given message.

  Returns the atom `:ok` upon success
  or a map containing error information.
  """
  @spec unpin(message) :: :ok | map

  def unpin(%{id: id, channel_id: channel}) do
    API.request(:delete, "channels/#{channel}/pins/#{id}")
  end

  @doc """
  Reacts to a given message.

  Returns the atom `:ok` upon success
  or a map containing error information.
  """
  @spec react(message, String.t) :: :ok | map

  def react(%{id: id, channel_id: channel}, emoji) do
    API.request(:put, "channels/#{channel}/messages/#{id}/reactions/#{emoji}/@me")
  end

  @doc """
  Fetches a list of users specific to a reaction on a given message.

  Returns a list of user objects upon success
  or a map containing error information.
  """
  @spec get_reactions(message, String.t) :: list | map

  def get_reactions(%{id: id, channel_id: channel}, emoji) do
    API.request(:get, "channels/#{channel}/messages/#{id}/reactions/#{emoji}")
  end

  @doc """
  Deletes a specific reaction from a given message.

  Returns the atom `:ok` upon success
  or a map containing error information.
  """
  @spec delete_reaction(message, String.t, String.t) :: :ok | map

  def delete_reaction(%{id: id, channel_id: channel}, emoji, user \\ "@me") do
    API.request(:delete, "channels/#{channel}/messages/#{id}/reactions/#{emoji}/#{user}")
  end

  @doc """
  Deletes all reactions from a given message.

  Returns the atom `:ok` upon success
  or a map containing error information.
  """
  @spec delete_all_reactions(message) :: :ok | map

  def delete_all_reactions(%{id: id, channel_id: channel}) do
    API.request(:delete, "channels/#{channel}/messages/#{id}/reactions")
  end

  @doc """
  Checks whether a given message is an activity.

  Returns a boolean.
  """
  @spec is_activity?(message) :: boolean

  def is_activity?(message) do
    message[:activity]
    != nil
  end

  @doc """
  Checks whether a given message contains any images or videos.

  Returns a boolean.
  """
  @spec contains_media?(message) :: boolean

<<<<<<< HEAD
  def contains_media?(%{attachments: attachments, embeds: embeds}) do
    Enum.any?(attachments, & &1[:width])
    || Enum.any?(embeds, &(&1[:image] || &1[:video]))
  end
=======
  def contains_media?(%{attachments: attachments}) do
    attachments
    |> Enum.any?(& &1[:width])
  end

  def contains_media?(%{embeds: embeds}) do
    embeds
    |> Enum.any?(& &1[:image] || &1[:video])
  end

  def contains_media?(_message), do: false
>>>>>>> 6ab3c201
end<|MERGE_RESOLUTION|>--- conflicted
+++ resolved
@@ -161,23 +161,8 @@
   Returns a boolean.
   """
   @spec contains_media?(message) :: boolean
-
-<<<<<<< HEAD
   def contains_media?(%{attachments: attachments, embeds: embeds}) do
-    Enum.any?(attachments, & &1[:width])
-    || Enum.any?(embeds, &(&1[:image] || &1[:video]))
+    Enum.any?(attachments, & &1[:width]) or
+    Enum.any?(embeds, &(&1[:image] || &1[:video]))
   end
-=======
-  def contains_media?(%{attachments: attachments}) do
-    attachments
-    |> Enum.any?(& &1[:width])
-  end
-
-  def contains_media?(%{embeds: embeds}) do
-    embeds
-    |> Enum.any?(& &1[:image] || &1[:video])
-  end
-
-  def contains_media?(_message), do: false
->>>>>>> 6ab3c201
 end